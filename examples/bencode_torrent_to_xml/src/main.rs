--- conflicted
+++ resolved
@@ -1,9 +1,9 @@
 //! This module provides functionality to convert torrent files from bencode format to XML.
 //! It processes files from a specified directory and creates corresponding XML outputs.
 
+use bencode_lib::{FileDestination, FileSource, parse, to_xml};
+use bencode_utility_lib::get_torrent_file_list;
 use std::path::Path;
-use bencode_lib::{FileSource, parse, FileDestination, to_xml};
-use bencode_utility_lib::get_torrent_file_list;
 
 /// Converts a single torrent file from bencode format to XML format.
 ///
@@ -19,13 +19,15 @@
     // Parse the bencode content into a node structure
     let node = parse(&mut source).map_err(|e| e.to_string())?;
     // Create a destination file with .xml extension
-    let mut destination = FileDestination::new(Path::new(file_path).with_extension("xml").to_string_lossy().as_ref()).map_err(|e| e.to_string())?;
+    let mut destination = FileDestination::new(
+        Path::new(file_path)
+            .with_extension("xml")
+            .to_string_lossy()
+            .as_ref(),
+    )
+    .map_err(|e| e.to_string())?;
     // Convert the node structure to XML and write to destination
-<<<<<<< HEAD
     to_xml(&node, &mut destination).map_err(|e| e.to_string())?;
-=======
-    to_xml(&node, &mut destination)?;
->>>>>>> dacc5948
     Ok(())
 }
 
@@ -39,4 +41,4 @@
             Err(e) => eprintln!("Failed to convert {}: {}", file_path, e),
         }
     }
-}
+}